--- conflicted
+++ resolved
@@ -1,12 +1,9 @@
-<<<<<<< HEAD
-=======
 /// This file is a modified copy of the file from https://github.com/tonlabs/ton-labs-node
 ///
 /// Changes:
 /// - replaced verbose `lockfree` crate with `dashmap`
 ///
 use std::sync::atomic::{AtomicU64, Ordering};
->>>>>>> 95b4b5a5
 use std::sync::Arc;
 use std::time::Duration;
 
