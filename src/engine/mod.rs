/// This file is a modified copy of the file from https://github.com/tonlabs/ton-labs-node
///
/// Changes:
/// - replaced old `failure` crate with `anyhow`
/// - removed validator stuff
/// - slightly changed application of blocks
///
use std::sync::atomic::{AtomicBool, AtomicU32, Ordering};
use std::sync::Arc;
use std::time::Duration;

use anyhow::{Context, Result};
pub use rocksdb::perf::MemoryUsageStats;
use tiny_adnl::utils::*;
use ton_api::ton;

use crate::config::*;
use crate::network::*;
use crate::storage::*;
use crate::utils::*;

use self::complex_operations::*;
use self::db::*;
use self::downloader::*;
use self::node_state::*;
use self::states_gc_resolver::*;

pub mod complex_operations;
mod db;
mod downloader;
mod node_state;
pub mod rpc_operations;
mod states_gc_resolver;

#[derive(Debug, Copy, Clone, Eq, PartialEq)]
pub enum EngineStatus {
    Booted,
    Synced,
}

#[async_trait::async_trait]
pub trait Subscriber: Send + Sync {
    async fn engine_status_changed(&self, status: EngineStatus) {
        let _unused_by_default = status;
    }

    async fn process_block(
        &self,
        block: &BlockStuff,
        block_proof: Option<&BlockProofStuff>,
        shard_state: &ShardStateStuff,
    ) -> Result<()> {
        let _unused_by_default = block;
        let _unused_by_default = block_proof;
        let _unused_by_default = shard_state;
        Ok(())
    }

    async fn process_archive_block(
        &self,
        block: &BlockStuff,
        block_proof: Option<&BlockProofStuff>,
    ) -> Result<()> {
        let _unused_by_default = block;
        let _unused_by_default = block_proof;
        Ok(())
    }
}

pub struct Engine {
    is_working: AtomicBool,
    db: Arc<Db>,
    states_gc_resolver: Option<Arc<DefaultStateGcResolver>>,
    subscribers: Vec<Arc<dyn Subscriber>>,
    network: Arc<NodeNetwork>,
    old_blocks_policy: OldBlocksPolicy,
    init_mc_block_id: ton_block::BlockIdExt,
    last_known_mc_block_seqno: AtomicU32,
    last_known_key_block_seqno: AtomicU32,

    parallel_archive_downloads: u32,
    shard_state_cache_enabled: bool,
    shard_states_cache: ShardStateCache,

    shard_states_operations: OperationsPool<ton_block::BlockIdExt, Arc<ShardStateStuff>>,
    block_applying_operations: OperationsPool<ton_block::BlockIdExt, ()>,
    next_block_applying_operations: OperationsPool<ton_block::BlockIdExt, ton_block::BlockIdExt>,
    download_block_operations: OperationsPool<ton_block::BlockIdExt, (BlockStuff, BlockProofStuff)>,
    last_blocks: BlockCaches,
}

struct BlockCaches {
    pub last_mc: LastMcBlockId,
    pub init_block: InitMcBlockId,
    pub shard_client_mc_block: ShardsClientMcBlockId,
}

impl Drop for Engine {
    fn drop(&mut self) {
        self.shutdown();
    }
}

impl Engine {
    pub async fn new(
        config: NodeConfig,
        global_config: GlobalConfig,
        subscribers: Vec<Arc<dyn Subscriber>>,
    ) -> Result<Arc<Self>> {
        let old_blocks_policy = config.old_blocks_policy;
        let shard_state_cache_enabled = config.shard_state_cache_enabled;
        let db = Db::new(
            &config.rocks_db_path,
            &config.file_db_path,
            config.max_db_memory_usage,
        )
        .await?;
        let zero_state_id = global_config.zero_state.clone();

        let mut init_mc_block_id = zero_state_id.clone();
        let init_block = InitMcBlockId::new(db.clone());
        if let Ok(block_id) = init_block.load_from_db() {
            if block_id.seqno > init_mc_block_id.seq_no as i32 {
                init_mc_block_id = convert_block_id_ext_api2blk(&block_id)?;
            }
        }

        let network = NodeNetwork::new(
            config.ip_address.into(),
            config.adnl_keys.build_keystore()?,
            config.adnl_options,
            config.rldp_options,
            config.dht_options,
            config.neighbours_options,
            config.overlay_shard_options,
            global_config,
        )
        .await?;
        network.start().await?;
        log::info!("Network started");

        let states_gc_resolver = match config.state_gc_options {
            Some(options) => {
                let resolver = Arc::new(DefaultStateGcResolver::default());
                db.start_states_gc(
                    resolver.clone(),
                    Duration::from_secs(options.offset_sec),
                    Duration::from_secs(options.interval_sec),
                );
                Some(resolver)
            }
            None => None,
        };

        let engine = Arc::new(Self {
            is_working: AtomicBool::new(true),
<<<<<<< HEAD
            db: db.clone(),
=======
            db,
            states_gc_resolver,
>>>>>>> 95b4b5a5
            subscribers,
            network,
            old_blocks_policy,
            init_mc_block_id,
            last_known_mc_block_seqno: AtomicU32::new(0),
            last_known_key_block_seqno: AtomicU32::new(0),
            parallel_archive_downloads: config.parallel_archive_downloads,
            shard_state_cache_enabled,
            shard_states_cache: ShardStateCache::new(3600),
            shard_states_operations: OperationsPool::new("shard_states_operations"),
            block_applying_operations: OperationsPool::new("block_applying_operations"),
            next_block_applying_operations: OperationsPool::new("next_block_applying_operations"),
            download_block_operations: OperationsPool::new("download_block_operations"),
            last_blocks: BlockCaches {
                last_mc: LastMcBlockId::new(db.clone()),
                init_block,
                shard_client_mc_block: ShardsClientMcBlockId::new(db.clone()),
            },
        });

        engine
            .get_full_node_overlay(ton_block::BASE_WORKCHAIN_ID, ton_block::SHARD_FULL)
            .await?;
        log::info!("Overlay connected");
        Ok(engine)
    }

    pub async fn start(self: &Arc<Self>) -> Result<()> {
        // Start full node overlay service
        let service = FullNodeOverlayService::new(self);

        let (_, masterchain_overlay_id) = self
            .network
            .compute_overlay_id(ton_block::MASTERCHAIN_ID, ton_block::SHARD_FULL)?;
        self.network
            .add_subscriber(masterchain_overlay_id, service.clone());

        let (_, basechain_overlay_id) = self
            .network
            .compute_overlay_id(ton_block::BASE_WORKCHAIN_ID, ton_block::SHARD_FULL)?;
        self.network.add_subscriber(basechain_overlay_id, service);
        // Boot
        let BootData {
            last_mc_block_id,
            shards_client_mc_block_id,
        } = boot(self).await?;
        log::info!(
            "Initialized (last block: {}, shards client block id: {})",
            last_mc_block_id,
            shards_client_mc_block_id
        );

        self.notify_subscribers_with_status(EngineStatus::Booted)
            .await;

        // Start listening broadcasts
        self.listen_broadcasts(ton_block::ShardIdent::masterchain())
            .await?;
        self.listen_broadcasts(ton_block::ShardIdent::with_tagged_prefix(
            ton_block::BASE_WORKCHAIN_ID,
            ton_block::SHARD_FULL,
        )?)
        .await?;

        match self.old_blocks_policy {
            OldBlocksPolicy::Ignore => { /* do nothing */ }
            OldBlocksPolicy::Sync { from_seqno } => {
                background_sync(self, from_seqno).await?;
            }
        }
        // Synchronize
        if !self.is_synced()? {
            sync(self).await?;
        }
        log::info!("Synced!");

        self.notify_subscribers_with_status(EngineStatus::Synced)
            .await;

        let last_mc_block_id = self.load_last_applied_mc_block_id()?;
        let shards_client_mc_block_id = self.load_shards_client_mc_block_id()?;

        // Start walking through the blocks
        tokio::spawn({
            let engine = self.clone();
            async move {
                if let Err(e) = walk_masterchain_blocks(&engine, last_mc_block_id).await {
                    log::error!(
                        "FATAL ERROR while walking though masterchain blocks: {:?}",
                        e
                    );
                }
            }
        });

        tokio::spawn({
            let engine = self.clone();
            async move {
                if let Err(e) = walk_shard_blocks(&engine, shards_client_mc_block_id).await {
                    log::error!("FATAL ERROR while walking though shard blocks: {:?}", e);
                }
            }
        });

        // Engine started
        Ok(())
    }

    /// Initiates shutdown
    pub fn shutdown(&self) {
        self.is_working.store(false, Ordering::Release);
        self.network.shutdown();
    }

    pub fn is_working(&self) -> bool {
        self.is_working.load(Ordering::Acquire)
    }

    pub fn get_memory_usage_stats(&self) -> Result<RocksdbStats> {
        self.db.get_memory_usage_stats()
    }

    pub async fn broadcast_external_message(
        &self,
        to: &ton_block::AccountIdPrefixFull,
        data: &[u8],
    ) -> Result<()> {
        let overlay = self
            .get_full_node_overlay(to.workchain_id, to.prefix)
            .await?;
        overlay.broadcast_external_message(data).await
    }

    pub fn init_mc_block_id(&self) -> &ton_block::BlockIdExt {
        &self.init_mc_block_id
    }

    fn set_init_mc_block_id(&self, block_id: &ton_block::BlockIdExt) {
        self.last_blocks
            .init_block
            .store_into_db(convert_block_id_ext_blk2api(block_id))
            .ok();
    }

    fn update_last_known_mc_block_seqno(&self, seqno: u32) -> bool {
        self.last_known_mc_block_seqno
            .fetch_max(seqno, Ordering::SeqCst)
            < seqno
    }

    fn update_last_known_key_block_seqno(&self, seqno: u32) -> bool {
        self.last_known_key_block_seqno
            .fetch_max(seqno, Ordering::SeqCst)
            < seqno
    }

    async fn get_masterchain_overlay(&self) -> Result<Arc<dyn FullNodeOverlayClient>> {
        self.get_full_node_overlay(ton_block::MASTERCHAIN_ID, ton_block::SHARD_FULL)
            .await
    }

    async fn get_full_node_overlay(
        &self,
        workchain: i32,
        shard: u64,
    ) -> Result<Arc<dyn FullNodeOverlayClient>> {
        let (full_id, short_id) = self.network.compute_overlay_id(workchain, shard)?;
        self.network.get_overlay(full_id, short_id).await
    }

    async fn listen_broadcasts(self: &Arc<Self>, shard_ident: ton_block::ShardIdent) -> Result<()> {
        let overlay = self
            .get_full_node_overlay(
                shard_ident.workchain_id(),
                shard_ident.shard_prefix_with_tag(),
            )
            .await?;
        let engine = self.clone();

        tokio::spawn(async move {
            loop {
                match overlay.wait_broadcast().await {
                    Ok((ton::ton_node::Broadcast::TonNode_BlockBroadcast(block), _)) => {
                        let engine = engine.clone();
                        tokio::spawn(async move {
                            if let Err(e) = process_block_broadcast(&engine, *block).await {
                                log::error!("Failed to process block broadcast: {:?}", e);
                            }
                        });
                    }
                    Err(e) => {
                        log::error!("Failed to wait broadcast for shard {}: {}", shard_ident, e);
                    }
                    _ => { /* do nothing */ }
                }
            }
        });

        Ok(())
    }

    async fn download_zerostate(
        &self,
        block_id: &ton_block::BlockIdExt,
        max_attempts: Option<u32>,
    ) -> Result<Arc<ShardStateStuff>> {
        self.create_download_context(
            "download_zerostate",
            Arc::new(ZeroStateDownloader),
            block_id,
            max_attempts,
            Some(DownloaderTimeouts {
                initial: 10,
                max: 3000,
                multiplier: 1.2,
            }),
        )
        .await?
        .download()
        .await
    }

    async fn download_next_masterchain_block(
        &self,
        prev_block_id: &ton_block::BlockIdExt,
        max_attempts: Option<u32>,
    ) -> Result<(BlockStuff, BlockProofStuff)> {
        if !prev_block_id.is_masterchain() {
            return Err(EngineError::NonMasterchainNextBlock.into());
        }

        self.create_download_context(
            "download_next_masterchain_block",
            Arc::new(NextBlockDownloader),
            prev_block_id,
            max_attempts,
            Some(DownloaderTimeouts {
                initial: 50,
                max: 1000,
                multiplier: 1.1,
            }),
        )
        .await?
        .download()
        .await
    }

    async fn download_block(
        &self,
        block_id: &ton_block::BlockIdExt,
        max_attempts: Option<u32>,
    ) -> Result<(BlockStuff, BlockProofStuff)> {
        loop {
            if let Some(handle) = self.load_block_handle(block_id)? {
                if handle.meta().has_data() {
                    let block = self.load_block_data(&handle).await?;
                    let block_proof = self
                        .load_block_proof(&handle, !block_id.shard().is_masterchain())
                        .await?;
                    return Ok((block, block_proof));
                }
            }

            if let Some(data) = self
                .download_block_operations
                .do_or_wait(
                    block_id,
                    None,
                    self.download_block_worker(block_id, max_attempts, None),
                )
                .await?
            {
                return Ok(data);
            }
        }
    }

    async fn download_block_proof(
        &self,
        block_id: &ton_block::BlockIdExt,
        is_link: bool,
        is_key_block: bool,
        max_attempts: Option<u32>,
    ) -> Result<BlockProofStuff> {
        self.create_download_context(
            "create_download_context",
            Arc::new(BlockProofDownloader {
                is_link,
                is_key_block,
            }),
            block_id,
            max_attempts,
            None,
        )
        .await?
        .download()
        .await
    }

    async fn download_next_key_blocks_ids(
        &self,
        block_id: &ton_block::BlockIdExt,
    ) -> Result<Vec<ton_block::BlockIdExt>> {
        let mc_overlay = self.get_masterchain_overlay().await?;
        mc_overlay.download_next_key_blocks_ids(block_id, 5).await
    }

    async fn download_archive(
        &self,
        mc_block_seq_no: u32,
        active_peers: &Arc<ActivePeers>,
    ) -> Result<Option<Vec<u8>>> {
        let mc_overlay = self.get_masterchain_overlay().await?;
        mc_overlay
            .download_archive(mc_block_seq_no, active_peers)
            .await
    }

    pub(crate) fn load_block_handle(
        &self,
        block_id: &ton_block::BlockIdExt,
    ) -> Result<Option<Arc<BlockHandle>>> {
        self.db.load_block_handle(block_id)
    }

    pub(crate) fn find_block_by_seq_no(
        &self,
        account_prefix: &ton_block::AccountIdPrefixFull,
        seq_no: u32,
    ) -> Result<Arc<BlockHandle>> {
        self.db.find_block_by_seq_no(account_prefix, seq_no)
    }

    #[allow(unused)]
    fn find_block_by_utime(
        &self,
        account_prefix: &ton_block::AccountIdPrefixFull,
        utime: u32,
    ) -> Result<Arc<BlockHandle>> {
        self.db.find_block_by_utime(account_prefix, utime)
    }

    #[allow(unused)]
    fn find_block_by_lt(
        &self,
        account_prefix: &ton_block::AccountIdPrefixFull,
        lt: u64,
    ) -> Result<Arc<BlockHandle>> {
        self.db.find_block_by_lt(account_prefix, lt)
    }

    async fn wait_next_applied_mc_block(
        &self,
        prev_handle: &Arc<BlockHandle>,
        timeout_ms: Option<u64>,
    ) -> Result<(Arc<BlockHandle>, BlockStuff)> {
        if !prev_handle.id().shard().is_masterchain() {
            return Err(EngineError::NonMasterchainNextBlock.into());
        }

        loop {
            if prev_handle.meta().has_next1() {
                let next1_id = self
                    .db
                    .load_block_connection(prev_handle.id(), BlockConnection::Next1)?;
                return self.wait_applied_block(&next1_id, timeout_ms).await;
            } else if let Some(next1_id) = self
                .next_block_applying_operations
                .wait(prev_handle.id(), timeout_ms, || {
                    Ok(prev_handle.meta().has_next1())
                })
                .await?
            {
                if let Some(handle) = self.load_block_handle(&next1_id)? {
                    let block = self.load_block_data(&handle).await?;
                    return Ok((handle, block));
                }
            }
        }
    }

    async fn wait_applied_block(
        &self,
        block_id: &ton_block::BlockIdExt,
        timeout_ms: Option<u64>,
    ) -> Result<(Arc<BlockHandle>, BlockStuff)> {
        loop {
            if let Some(handle) = self.load_block_handle(block_id)? {
                if handle.meta().is_applied() {
                    let block = self.load_block_data(&handle).await?;
                    return Ok((handle, block));
                }
            }

            self.block_applying_operations
                .wait(block_id, timeout_ms, || {
                    Ok(self
                        .load_block_handle(block_id)?
                        .map(|handle| handle.meta().is_applied())
                        .unwrap_or_default())
                })
                .await?;
        }
    }

    pub async fn wait_state(
        self: &Arc<Self>,
        block_id: &ton_block::BlockIdExt,
        timeout_ms: Option<u64>,
        allow_block_downloading: bool,
    ) -> Result<Arc<ShardStateStuff>> {
        loop {
            let has_state = || {
                Ok(self
                    .load_block_handle(block_id)?
                    .map(|handle| handle.meta().has_state())
                    .unwrap_or_default())
            };

            if has_state()? {
                return self.load_state(block_id).await;
            }

            if allow_block_downloading {
                let engine = self.clone();
                let block_id = block_id.clone();
                tokio::spawn(async move {
                    if let Err(e) = engine.download_and_apply_block(&block_id, 0, true, 0).await {
                        log::error!(
                            "Error while pre-apply block {} (while waiting state): {}",
                            block_id,
                            e
                        );
                    }
                });
            }
            if let Some(shard_state) = self
                .shard_states_operations
                .wait(block_id, timeout_ms, &has_state)
                .await?
            {
                return Ok(shard_state);
            }
        }
    }

    pub async fn load_state(
        &self,
        block_id: &ton_block::BlockIdExt,
    ) -> Result<Arc<ShardStateStuff>> {
        if self.shard_state_cache_enabled {
            if let Some(state) = self.shard_states_cache.get(block_id) {
                return Ok(state);
            }
        }

        let state = Arc::new(self.db.load_shard_state(block_id).await?);

        if self.shard_state_cache_enabled {
            self.shard_states_cache
                .set(block_id, |_| Some(state.clone()));
        }

        Ok(state)
    }

    async fn store_state(
        &self,
        handle: &Arc<BlockHandle>,
        state: &Arc<ShardStateStuff>,
    ) -> Result<()> {
        if self.shard_state_cache_enabled {
            self.shard_states_cache.set(handle.id(), |existing| {
                existing.is_none().then(|| state.clone())
            });
        }

        self.db.store_shard_state(handle, state.as_ref()).await?;

        self.shard_states_operations
            .do_or_wait(state.block_id(), None, futures::future::ok(state.clone()))
            .await?;

        Ok(())
    }

    async fn load_block_data(&self, handle: &Arc<BlockHandle>) -> Result<BlockStuff> {
        self.db.load_block_data(handle.as_ref()).await
    }

    async fn store_block_data(&self, block: &BlockStuff) -> Result<StoreBlockResult> {
        let store_block_result = self.db.store_block_data(block).await?;
        if store_block_result.handle.id().shard().is_masterchain() {
            if store_block_result.handle.meta().is_key_block() {
                self.update_last_known_key_block_seqno(store_block_result.handle.id().seq_no);
            }
            self.update_last_known_mc_block_seqno(store_block_result.handle.id().seq_no);
        }
        Ok(store_block_result)
    }

    async fn load_block_proof(
        &self,
        handle: &Arc<BlockHandle>,
        is_link: bool,
    ) -> Result<BlockProofStuff> {
        self.db.load_block_proof(handle, is_link).await
    }

    async fn store_block_proof(
        &self,
        block_id: &ton_block::BlockIdExt,
        handle: Option<Arc<BlockHandle>>,
        proof: &BlockProofStuff,
    ) -> Result<Arc<BlockHandle>> {
        Ok(self
            .db
            .store_block_proof(block_id, handle, proof)
            .await?
            .handle)
    }

    async fn store_zerostate(
        &self,
        block_id: &ton_block::BlockIdExt,
        state: &Arc<ShardStateStuff>,
    ) -> Result<Arc<BlockHandle>> {
        let handle =
            self.db
                .create_or_load_block_handle(block_id, None, Some(state.state().gen_time()))?;
        self.store_state(&handle, state).await?;
        Ok(handle)
    }

    async fn load_prev_key_block(&self, block_id: u32) -> Result<ton_block::BlockIdExt> {
        let current_block = self.load_last_applied_mc_block_id()?;
        let current_shard_state = self.load_state(&current_block).await?;
        let prev_blocks = &current_shard_state.shard_state_extra()?.prev_blocks;

        let possible_ref_blk = prev_blocks
            .get_prev_key_block(block_id)?
            .context("No keyblock found")?;

        let ref_blk = match possible_ref_blk.seq_no {
            seqno if seqno < block_id => possible_ref_blk,
            seqno if seqno == block_id => prev_blocks
                .get_prev_key_block(seqno)?
                .context("No keyblock found")?,
            _ => anyhow::bail!("Failed to find previous key block"),
        };

        let prev_key_block = ton_block::BlockIdExt {
            shard_id: ton_block::ShardIdent::masterchain(),
            seq_no: ref_blk.seq_no,
            root_hash: ref_blk.root_hash,
            file_hash: ref_blk.file_hash,
        };
        Ok(prev_key_block)
    }

    pub fn is_synced(&self) -> Result<bool> {
        let shards_client_mc_block_id = self.load_shards_client_mc_block_id()?;
        let last_applied_mc_block_id = self.load_last_applied_mc_block_id()?;
        if shards_client_mc_block_id.seq_no + MAX_BLOCK_APPLIER_DEPTH
            < last_applied_mc_block_id.seq_no
        {
            return Ok(false);
        }

        let last_mc_block_handle = self
            .load_block_handle(&last_applied_mc_block_id)?
            .ok_or_else(|| {
                log::info!("Handle not found");
                EngineError::FailedToLoadLastMasterchainBlockHandle
            })?;

        if last_mc_block_handle.meta().gen_utime() + 600 > now() as u32 {
            return Ok(true);
        }

        let last_key_block_seqno = self.last_known_key_block_seqno.load(Ordering::Acquire);
        if last_key_block_seqno > last_applied_mc_block_id.seq_no {
            return Ok(false);
        }

        Ok(false)
    }

    fn set_applied(&self, handle: &Arc<BlockHandle>, mc_seq_no: u32) -> Result<bool> {
        if handle.meta().is_applied() {
            return Ok(false);
        }
        self.db.assign_mc_ref_seq_no(handle, mc_seq_no)?;
        self.db.index_handle(handle)?;
        self.db.store_block_applied(handle)
    }

<<<<<<< HEAD
    pub async fn load_last_applied_mc_block_id(&self) -> Result<ton_block::BlockIdExt> {
        convert_block_id_ext_api2blk(&self.last_blocks.last_mc.load_from_db()?)
    }

    async fn store_last_applied_mc_block_id(&self, block_id: &ton_block::BlockIdExt) -> Result<()> {
        self.last_blocks
            .last_mc
            .store_into_db(convert_block_id_ext_blk2api(block_id))
    }

    pub async fn load_shards_client_mc_block_id(&self) -> Result<ton_block::BlockIdExt> {
        convert_block_id_ext_api2blk(&self.last_blocks.shard_client_mc_block.load_from_db()?)
    }

    async fn store_shards_client_mc_block_id(
        &self,
        block_id: &ton_block::BlockIdExt,
    ) -> Result<()> {
        self.last_blocks
            .shard_client_mc_block
            .store_into_db(convert_block_id_ext_blk2api(block_id))
=======
    pub fn load_last_applied_mc_block_id(&self) -> Result<ton_block::BlockIdExt> {
        convert_block_id_ext_api2blk(&LastMcBlockId::load_from_db(self.db.as_ref())?.0)
    }

    fn store_last_applied_mc_block_id(&self, block_id: &ton_block::BlockIdExt) -> Result<()> {
        LastMcBlockId(convert_block_id_ext_blk2api(block_id)).store_into_db(self.db.as_ref())
    }

    pub fn load_shards_client_mc_block_id(&self) -> Result<ton_block::BlockIdExt> {
        convert_block_id_ext_api2blk(&ShardsClientMcBlockId::load_from_db(self.db.as_ref())?.0)
    }

    fn store_shards_client_mc_block_id(&self, block_id: &ton_block::BlockIdExt) -> Result<()> {
        ShardsClientMcBlockId(convert_block_id_ext_blk2api(block_id))
            .store_into_db(self.db.as_ref())
>>>>>>> 95b4b5a5
    }

    async fn download_and_apply_block(
        self: &Arc<Self>,
        block_id: &ton_block::BlockIdExt,
        mc_seq_no: u32,
        pre_apply: bool,
        depth: u32,
    ) -> Result<()> {
        if depth > MAX_BLOCK_APPLIER_DEPTH {
            return Err(EngineError::TooDeepRecursion.into());
        }

        loop {
            if let Some(handle) = self.load_block_handle(block_id)? {
                if handle.meta().is_applied() || pre_apply && handle.meta().has_state() {
                    return Ok(());
                }

                if handle.meta().has_data() {
                    while !(pre_apply && handle.meta().has_state() || handle.meta().is_applied()) {
                        let operation = async {
                            let block = self.load_block_data(&handle).await?;
                            apply_block(self, &handle, &block, mc_seq_no, pre_apply, depth).await?;
                            Ok(())
                        };

                        self.block_applying_operations
                            .do_or_wait(handle.id(), None, operation)
                            .await?;
                    }
                    return Ok(());
                }
            }

            log::trace!("Start downloading block {} for apply", block_id);

            let (max_attempts, timeouts) = if pre_apply {
                (
                    Some(10),
                    Some(DownloaderTimeouts {
                        initial: 50,
                        max: 500,
                        multiplier: 1.5,
                    }),
                )
            } else {
                (None, None)
            };

            if let Some((block, block_proof)) = self
                .download_block_operations
                .do_or_wait(
                    block_id,
                    None,
                    self.download_block_worker(block_id, max_attempts, timeouts),
                )
                .await?
            {
                if self.load_block_handle(block_id)?.is_some() {
                    continue;
                }

                self.check_block_proof(&block_proof).await?;
                let handle = self.store_block_data(&block).await?.handle;
                let handle = self
                    .store_block_proof(block_id, Some(handle), &block_proof)
                    .await?;

                log::trace!("Downloaded block {} for apply", block_id);

                self.apply_block_ext(&handle, &block, mc_seq_no, pre_apply, 0)
                    .await?;
                return Ok(());
            }
        }
    }

    async fn apply_block_ext(
        self: &Arc<Self>,
        handle: &Arc<BlockHandle>,
        block: &BlockStuff,
        mc_seq_no: u32,
        pre_apply: bool,
        depth: u32,
    ) -> Result<()> {
        while !(pre_apply && handle.meta().has_data() || handle.meta().is_applied()) {
            self.block_applying_operations
                .do_or_wait(
                    handle.id(),
                    None,
                    apply_block(self, handle, block, mc_seq_no, pre_apply, depth),
                )
                .await?;
        }
        Ok(())
    }

    async fn notify_subscribers_with_status(&self, status: EngineStatus) {
        for subscriber in &self.subscribers {
            subscriber.engine_status_changed(status).await;
        }
    }

    async fn notify_subscribers_with_block(
        &self,
        handle: &Arc<BlockHandle>,
        block: &BlockStuff,
        shard_state: &ShardStateStuff,
    ) -> Result<()> {
        if self.subscribers.is_empty() {
            return Ok(());
        }

        if handle.id().shard().is_masterchain() {
            let block_proof = self.load_block_proof(handle, false).await?;
            for subscriber in &self.subscribers {
                subscriber
                    .process_block(block, Some(&block_proof), shard_state)
                    .await?;
            }
        } else {
            for subscriber in &self.subscribers {
                subscriber.process_block(block, None, shard_state).await?;
            }
        }

        Ok(())
    }

    async fn notify_subscribers_with_archive_block(
        &self,
        handle: &Arc<BlockHandle>,
        block: &BlockStuff,
        block_proof: &BlockProofStuff,
    ) -> Result<()> {
        if self.subscribers.is_empty() {
            return Ok(());
        }

        if handle.id().shard().is_masterchain() {
            for subscriber in &self.subscribers {
                subscriber
                    .process_archive_block(block, Some(block_proof))
                    .await?;
            }
        } else {
            for subscriber in &self.subscribers {
                subscriber.process_archive_block(block, None).await?;
            }
        }

        Ok(())
    }

    async fn check_block_proof(&self, block_proof: &BlockProofStuff) -> Result<()> {
        if block_proof.is_link() {
            block_proof.check_proof_link()?;
        } else {
            let (virt_block, virt_block_info) = block_proof.pre_check_block_proof()?;
            let prev_key_block_seqno = virt_block_info.prev_key_block_seqno();

            let masterchain_prefix = ton_block::AccountIdPrefixFull::any_masterchain();
            let handle = self
                .db
                .find_block_by_seq_no(&masterchain_prefix, prev_key_block_seqno)?;
            let prev_key_block_proof = self.load_block_proof(&handle, false).await?;

            check_with_prev_key_block_proof(
                block_proof,
                &prev_key_block_proof,
                &virt_block,
                &virt_block_info,
            )?;
        }
        Ok(())
    }

    async fn download_block_worker(
        &self,
        block_id: &ton_block::BlockIdExt,
        max_attempts: Option<u32>,
        timeouts: Option<DownloaderTimeouts>,
    ) -> Result<(BlockStuff, BlockProofStuff)> {
        self.create_download_context(
            "download_block",
            Arc::new(BlockDownloader),
            block_id,
            max_attempts,
            timeouts,
        )
        .await?
        .download()
        .await
    }

    async fn create_download_context<'a, T>(
        &'a self,
        name: &'a str,
        downloader: Arc<dyn Downloader<Item = T>>,
        block_id: &'a ton_block::BlockIdExt,
        max_attempts: Option<u32>,
        timeouts: Option<DownloaderTimeouts>,
    ) -> Result<DownloadContext<'a, T>> {
        Ok(DownloadContext {
            name,
            block_id,
            max_attempts,
            timeouts,
            client: self
                .get_full_node_overlay(
                    block_id.shard().workchain_id(),
                    block_id.shard().shard_prefix_with_tag(),
                )
                .await?,
            db: self.db.as_ref(),
            downloader,
        })
    }

    pub async fn gc(&self, gc_type: BlocksGcType) -> Result<usize> {
        self.db.garbage_collect(gc_type).await
    }
}

#[derive(Debug)]
pub enum BlocksGcType {
    KeepLastNBlocks(u32),
    KeepNotOlderThen(u32),
}

#[derive(thiserror::Error, Debug)]
enum EngineError {
    #[error("Downloading next block is only allowed for masterchain")]
    NonMasterchainNextBlock,
    #[error("Failed to load handle for last masterchain block")]
    FailedToLoadLastMasterchainBlockHandle,
    #[error("Too deep recursion")]
    TooDeepRecursion,
}<|MERGE_RESOLUTION|>--- conflicted
+++ resolved
@@ -154,12 +154,7 @@
 
         let engine = Arc::new(Self {
             is_working: AtomicBool::new(true),
-<<<<<<< HEAD
             db: db.clone(),
-=======
-            db,
-            states_gc_resolver,
->>>>>>> 95b4b5a5
             subscribers,
             network,
             old_blocks_policy,
@@ -757,7 +752,6 @@
         self.db.store_block_applied(handle)
     }
 
-<<<<<<< HEAD
     pub async fn load_last_applied_mc_block_id(&self) -> Result<ton_block::BlockIdExt> {
         convert_block_id_ext_api2blk(&self.last_blocks.last_mc.load_from_db()?)
     }
@@ -779,23 +773,6 @@
         self.last_blocks
             .shard_client_mc_block
             .store_into_db(convert_block_id_ext_blk2api(block_id))
-=======
-    pub fn load_last_applied_mc_block_id(&self) -> Result<ton_block::BlockIdExt> {
-        convert_block_id_ext_api2blk(&LastMcBlockId::load_from_db(self.db.as_ref())?.0)
-    }
-
-    fn store_last_applied_mc_block_id(&self, block_id: &ton_block::BlockIdExt) -> Result<()> {
-        LastMcBlockId(convert_block_id_ext_blk2api(block_id)).store_into_db(self.db.as_ref())
-    }
-
-    pub fn load_shards_client_mc_block_id(&self) -> Result<ton_block::BlockIdExt> {
-        convert_block_id_ext_api2blk(&ShardsClientMcBlockId::load_from_db(self.db.as_ref())?.0)
-    }
-
-    fn store_shards_client_mc_block_id(&self, block_id: &ton_block::BlockIdExt) -> Result<()> {
-        ShardsClientMcBlockId(convert_block_id_ext_blk2api(block_id))
-            .store_into_db(self.db.as_ref())
->>>>>>> 95b4b5a5
     }
 
     async fn download_and_apply_block(
