--- conflicted
+++ resolved
@@ -72,11 +72,7 @@
     "config",
     "alloc",
     "public-ip",
-<<<<<<< HEAD
     "signal"
-=======
-    "signal",
->>>>>>> a2058bc5
 ] }
 
 [features]
