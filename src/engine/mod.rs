--- conflicted
+++ resolved
@@ -92,15 +92,9 @@
         subscribers: Vec<Arc<dyn Subscriber>>,
     ) -> Result<Arc<Self>> {
         let old_blocks_policy = config.sync_options.old_blocks_policy;
-<<<<<<< HEAD
-        let db_caches_size = config.max_db_memory_usage / 3;
-        let db = Db::open(config.rocks_db_path, db_caches_size)?;
-        let cells_storage_size_bytes = ((config.max_db_memory_usage / 3) * 2) as u64;
+        let db = Db::open(config.rocks_db_path, config.db_options)?;
+        let cells_storage_size_bytes = config.db_options.caches_size;
         let storage = Storage::new(db.clone(), config.file_db_path, cells_storage_size_bytes)
-=======
-        let db = Db::open(config.rocks_db_path, config.db_options)?;
-        let storage = Storage::new(db.clone(), config.file_db_path)
->>>>>>> 15a12051
             .await
             .context("Failed to create DB")?;
 
